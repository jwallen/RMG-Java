//C.D.W., S.R., J.S. (1/17/03)
//cyclic ether formation from QOOH
//QOOH --> QO + OH
// SR and JS, get rid of R3OOH_DD
// SR and JS, give more specific description of C at *1 and {R!H} in the middle to remove the ambiguity on Cdd
// JS, fix error in R5OOH, change from "5 {Cd,Cs,CO} 0 {4,S}, {6,S}" to "5 {Cd,Cs,CO} 0 {4,{S,D}}, {6,S}"

RnOOH
Union {R2OOH, R3OOH, R4OOH, R5OOH}


R2OOH
1 *1 {Cd,Cs,CO, Sid,Sis} 1 {2,{S,D}}
2 *4 {Cd,Cs,CO, Sid,Sis} 0 {1,{S,D}}, {3,S}
3 *2 O 0 {2,S}, {4,S}
4 *3 O 0 {3,S}, {5,S}
5 H 0 {4,S}

R2OOH_S
1 *1 {Cd,Cs} 1 {2,S}
2 *4 {Cd,Cs} 0 {1,S}, {3,S}
3 *2 O 0 {2,S}, {4,S}
4 *3 O 0 {3,S}, {5,S}
5 H 0 {4,S}

R2OOH_D
1 *1 Cd 1 {2,D}
2 *4 Cd 0 {1,D}, {3,S}
3 *2 O 0 {2,S}, {4,S}
4 *3 O 0 {3,S}, {5,S}
5 H 0 {4,S}

R3OOH
<<<<<<< HEAD
1 *1 {Cd,Cs,CO,Sid,Sis} 1 {2,{S,D}} 
2 *4 {Cd,Cs,CO,Sid,Sis} 0 {1,{S,D}}, {3,{S,D}} 
=======
1 *1 {Cd,Cs,Sid,Sis} 1 {2,{S,D}} 
2 *4 {Cd,Cs,Sid,Sis} 0 {1,{S,D}}, {3,{S,D}} 
>>>>>>> d9f35296
3 {Cd,Cs,CO,Sid,Sis} 0 {2,{S,D}}, {4,S}
4 *2 O 0 {3,S}, {5,S}
5 *3 O 0 {4,S}, {6,S}
6  H 0 {5,S}

R3OOH_SS
1 *1 {Cd,Cs} 1 {2,S} 
2 *4 {Cd,Cs} 0 {1,S}, {3,S} 
3 {Cd,Cs,CO} 0 {2,S}, {4,S}
4 *2 O 0 {3,S}, {5,S}
5 *3 O 0 {4,S}, {6,S}
6 H 0 {5,S}

R3OOH_SD
1 *1 {Cd,Cs} 1 {2,S} 
2 *4 Cd 0 {1,S}, {3,D} 
3 Cd 0 {2,D}, {4,S}
4 *2 O 0 {3,S}, {5,S}
5 *3 O 0 {4,S}, {6,S}
6 H 0 {5,S}

R3OOH_DS
1 *1 Cd 1 {2,D} 
2 *4 Cd 0 {1,D}, {3,S} 
3 {Cd,Cs,CO} 0 {2,S}, {4,S}
4 *2 O 0 {3,S}, {5,S}
5 *3 O 0 {4,S}, {6,S}
6 H 0 {5,S}

R4OOH
<<<<<<< HEAD
1 *1 {Cd,Cs,CO,Sid,Sis} 1 {2,{S,D}} 
2 *4 {Cd,Cs,CO,Sid,Sis} 0 {1,{S,D}}, {3,{S,D}} 
=======
1 *1 {Cd,Cs,Sid,Sis} 1 {2,{S,D}} 
2 *4 {Cd,Cs,Sid,Sis} 0 {1,{S,D}}, {3,{S,D}} 
>>>>>>> d9f35296
3 {Cd,Cs,CO,Sid,Sis} 0 {2,{S,D}}, {4,{S,D}}
4 {Cd,Cs,CO,Sid,Sis} 0 {3,{S,D}}, {5,S}
5 *2 O 0 {4,S}, {6,S}
6 *3 O 0 {5,S}, {7,S}
7 H 0 {6,S}

R4OOH_SSS
1 *1 {Cd,Cs} 1 {2,S} 
2 *4 {Cd,Cs} 0 {1,S}, {3,S} 
3 {Cd,Cs,CO} 0 {2,S}, {4,S}
4 {Cd,Cs,CO} 0 {3,S}, {5,S}
5 *2 O 0 {4,S}, {6,S}
6 *3 O 0 {5,S}, {7,S}
7 H 0 {6,S}

R4OOH_SSD
1 *1 {Cd,Cs} 1 {2,S} 
2 *4 {Cd,Cs} 0 {1,S}, {3,S} 
3 Cd 0 {2,S}, {4,D}
4 Cd 0 {3,D}, {5,S}
5 *2 O 0 {4,S}, {6,S}
6 *3 O 0 {5,S}, {7,S}
7 H 0 {6,S}

R4OOH_SDS
1 *1 {Cd,Cs} 1 {2,S} 
2 *4 Cd 0 {1,S}, {3,D} 
3 Cd 0 {2,D}, {4,S}
4 {Cd,Cs,CO} 0 {3,S}, {5,S}
5 *2 O 0 {4,S}, {6,S}
6 *3 O 0 {5,S}, {7,S}
7 H 0 {6,S}

R4OOH_DSS
1 *1 Cd 1 {2,D} 
2 *4 Cd 0 {1,D}, {3,S} 
3 {Cd,Cs,CO} 0 {2,S}, {4,S}
4 {Cd,Cs,CO} 0 {3,S}, {5,S}
5 *2 O 0 {4,S}, {6,S}
6 *3 O 0 {5,S}, {7,S}
7 H 0 {6,S}

R4OOH_DSD
1 *1 Cd 1 {2,D} 
2 *4 Cd 0 {1,D}, {3,S} 
3 Cd 0 {2,S}, {4,D}
4 Cd 0 {3,D}, {5,S}
5 *2 O 0 {4,S}, {6,S}
6 *3 O 0 {5,S}, {7,S}
7 H 0 {6,S}

R5OOH
<<<<<<< HEAD
1 *1 {Cd,Cs,CO,Sid,Sis} 1 {2,{S,D}} 
2 *4 {Cd,Cs,CO,Sid,Sis} 0 {1,{S,D}}, {3,{S,D}} 
=======
1 *1 {Cd,Cs,Sid,Sis} 1 {2,{S,D}} 
2 *4 {Cd,Cs,Sid,Sis} 0 {1,{S,D}}, {3,{S,D}} 
>>>>>>> d9f35296
3 {Cd,Cs,CO,Sid,Sis} 0 {2,{S,D}}, {4,{S,D}}
4 {Cd,Cs,CO,Sid,Sis} 0 {3,{S,D}}, {5,{S,D}}
5 {Cd,Cs,CO,Sid,Sis} 0 {4,{S,D}}, {6,S}
6. *2 O 0 {5,S}, {7,S}
7. *3 O 0 {6,S}, {8,S}
8. H 0 {7,S}

R5OOH_SSSS
1 *1 {Cd,Cs} 1 {2,S} 
2 *4 {Cd,Cs} 0 {1,S}, {3,S} 
3 {Cd,Cs,CO} 0 {2,S}, {4,S}
4 {Cd,Cs,CO} 0 {3,S}, {5,S}
5 {Cd,Cs,CO} 0 {4,S}, {6,S}
6 *2 O 0 {5,S}, {7,S}
7 *3 O 0 {6,S}, {8,S}
8 H 0 {7,S}

R5OOH_SSSD
1 *1 {Cd,Cs} 1 {2,S} 
2 *4 {Cd,Cs} 0 {1,S}, {3,S} 
3 {Cd,Cs,CO} 0 {2,S}, {4,S}
4 Cd 0 {3,S}, {5,D}
5 Cd 0 {4,D}, {6,S}
6 *2 O 0 {5,S}, {7,S}
7 *3 O 0 {6,S}, {8,S}
8 H 0 {7,S}

R5OOH_SSDS
1 *1 {Cd,Cs} 1 {2,S} 
2 *4 {Cd,Cs} 0 {1,S}, {3,S} 
3 Cd 0 {2,S}, {4,D}
4 Cd 0 {3,D}, {5,S}
5 {Cd,Cs,CO} 0 {4,S}, {6,S}
6 *2 O 0 {5,S}, {7,S}
7 *3 O 0 {6,S}, {8,S}
8 H 0 {7,S}

R5OOH_SDSS
1 *1 {Cd,Cs} 1 {2,S} 
2 *4 Cd 0 {1,S}, {3,D} 
3 Cd 0 {2,D}, {4,S}
4 {Cd,Cs,CO} 0 {3,S}, {5,S}
5 {Cd,Cs,CO} 0 {4,S}, {6,S}
6 *2 O 0 {5,S}, {7,S}
7 *3 O 0 {6,S}, {8,S}
8 H 0 {7,S}

R5OOH_DSSS
1 *1 Cd 1 {2,D} 
2 *4 Cd 0 {1,D}, {3,S} 
3 {Cd,Cs,CO} 0 {2,S}, {4,S}
4 {Cd,Cs,CO} 0 {3,S}, {5,S}
5 {Cd,Cs,CO} 0 {4,S}, {6,S}
6 *2 O 0 {5,S}, {7,S}
7 *3 O 0 {6,S}, {8,S}
8 H 0 {7,S}

R5OOH_SDSD
1 *1 {Cd,Cs} 1 {2,S} 
2 *4 Cd 0 {1,S}, {3,D} 
3 Cd 0 {2,D}, {4,S}
4 Cd 0 {3,S}, {5,D}
5 Cd 0 {4,D}, {6,S}
6 *2 O 0 {5,S}, {7,S}
7 *3 O 0 {6,S}, {8,S}
8 H 0 {7,S}

R5OOH_DSDS
1 *1 Cd 1 {2,D} 
2 *4 Cd 0 {1,D}, {3,S} 
3 Cd 0 {2,S}, {4,D}
4 Cd 0 {3,D}, {5,S}
5 Cd 0 {4,S}, {6,S}
6 *2 O 0 {5,S}, {7,S}
7 *3 O 0 {6,S}, {8,S}
8 H 0 {7,S}

Y_rad_intra
1 *1 R 1

Cs_rad_intra
1 *1 C 1 {2,S}, {3,S}, {4,S}
2 *4 C 0 {1,S}
3 R 0 {1,S}
4 R 0 {1,S}

C_pri_rad_intra
1 *1 C 1 {2,S}, {3,S}, {4,S}
2 H 0 {1,S}
3 H 0 {1,S}
4 *4 C 0 {1,S}

C_sec_rad_intra
1 *1 C 1 {2,S}, {3,S}, {4,S}
2 H 0 {1,S}
3 *4 C 0 {1,S}
4 {R!H} 0 {1,S}

C_rad/H/NonDeC_intra
1 *1 C 1 {2,S}, {3,S}, {4,S}
2 H 0 {1,S}
3 *4 C 0 {1,S}
4 Cs 0 {1,S}

C_rad/H/NonDeO_intra
1 *1 C 1 {2,S}, {3,S}, {4,S}
2 H 0 {1,S}
3 *4 C 0 {1,S}
4 O 0 {1,S}

C_rad/H/OneDe_intra
1 *1 C 1 {2,S}, {3,S}, {4,S}
2 H 0 {1,S}
3 {Cd,Ct,Cb,CO} 0 {1,S}
4 *4 C 0 {1,S}

C_ter_rad_intra
1 *1 C 1 {2,S}, {3,S}, {4,S}
2 *4 C 0 {1,S}
3 {R!H} 0 {1,S}
4 {R!H} 0 {1,S}

C_rad/NonDeC_intra
1 *1 C 1 {2,S}, {3,S}, {4,S}
2 *4 C 0 {1,S}
3 {Cs,O} 0 {1,S}
4 {Cs,O} 0 {1,S}

C_rad/Cs3_intra
1 *1 C 1 {2,S}, {3,S}, {4,S}
2 *4 C 0 {1,S}
3 Cs 0 {1,S}
4 Cs 0 {1,S}

C_rad/NDMustO_intra
1 *1 C 1 {2,S}, {3,S}, {4,S}
2 *4 C 0 {1,S}
3 O 0 {1,S}
4 {Cs,O} 0 {1,S}

C_rad/OneDe_intra
1 *1 C 1 {2,S}, {3,S}, {4,S}
2 {Cd,Ct,Cb,CO} 0 {1,S}
3 *4 C 0 {1,S}
4 {Cs,O} 0 {1,S}

C_rad/Cs2_intra
1 *1 C 1 {2,S}, {3,S}, {4,S}
2 {Cd,Ct,Cb,CO} 0 {1,S}
3 *4 C 0 {1,S}
4 Cs 0 {1,S}

C_rad/ODMustO_intra
1 *1 C 1 {2,S}, {3,S}, {4,S}
2 {Cd,Ct,Cb,CO} 0 {1,S}
3 *4 C 0 {1,S}
4 O 0 {1,S}

C_rad/TwoDe_intra
1 *1 C 1 {2,S}, {3,S}, {4,S}
2 {Cd,Ct,Cb,CO} 0 {1,S}
3 {Cd,Ct,Cb,CO} 0 {1,S}
4 *4 C 0 {1,S}

Cd_rad_in
1 *1 C 1 {2,D}, {3,S}
2 *4 C 0 {1,D}
3 R 0 {1,S}

Cd_pri_rad_in
1 *1 C 1 {2,D}, {3,S}
2 *4 C 0 {1,D}
3 H 0 {1,S}

Cd_sec_rad_in
1 *1 C 1 {2,D}, {3,S}
2 *4 C 0 {1,D}
3 {R!H} 0 {1,S}

Cd_rad_in/NonDeC
1 *1 C 1 {2,D}, {3,S}
2 *4 C 0 {1,D}
3 Cs 0 {1,S}

Cd_rad_in/NonDeO
1 *1 C 1 {2,D}, {3,S}
2 *4 C 0 {1,D}
3 O 0 {1,S}

Cd_rad_in/OneDe
1 *1 C 1 {2,D}, {3,S}
2 *4 C 0 {1,D}
3 {Cd,Ct,Cb,CO} 0 {1,S}

Cd_rad_out
1 *1 C 1 {2,S}, {3,D}
2 *4 C 0 {1,S}
3 Cd 0 {1,D}
<|MERGE_RESOLUTION|>--- conflicted
+++ resolved
@@ -31,13 +31,8 @@
 5 H 0 {4,S}
 
 R3OOH
-<<<<<<< HEAD
 1 *1 {Cd,Cs,CO,Sid,Sis} 1 {2,{S,D}} 
 2 *4 {Cd,Cs,CO,Sid,Sis} 0 {1,{S,D}}, {3,{S,D}} 
-=======
-1 *1 {Cd,Cs,Sid,Sis} 1 {2,{S,D}} 
-2 *4 {Cd,Cs,Sid,Sis} 0 {1,{S,D}}, {3,{S,D}} 
->>>>>>> d9f35296
 3 {Cd,Cs,CO,Sid,Sis} 0 {2,{S,D}}, {4,S}
 4 *2 O 0 {3,S}, {5,S}
 5 *3 O 0 {4,S}, {6,S}
@@ -68,13 +63,8 @@
 6 H 0 {5,S}
 
 R4OOH
-<<<<<<< HEAD
 1 *1 {Cd,Cs,CO,Sid,Sis} 1 {2,{S,D}} 
 2 *4 {Cd,Cs,CO,Sid,Sis} 0 {1,{S,D}}, {3,{S,D}} 
-=======
-1 *1 {Cd,Cs,Sid,Sis} 1 {2,{S,D}} 
-2 *4 {Cd,Cs,Sid,Sis} 0 {1,{S,D}}, {3,{S,D}} 
->>>>>>> d9f35296
 3 {Cd,Cs,CO,Sid,Sis} 0 {2,{S,D}}, {4,{S,D}}
 4 {Cd,Cs,CO,Sid,Sis} 0 {3,{S,D}}, {5,S}
 5 *2 O 0 {4,S}, {6,S}
@@ -127,13 +117,8 @@
 7 H 0 {6,S}
 
 R5OOH
-<<<<<<< HEAD
 1 *1 {Cd,Cs,CO,Sid,Sis} 1 {2,{S,D}} 
 2 *4 {Cd,Cs,CO,Sid,Sis} 0 {1,{S,D}}, {3,{S,D}} 
-=======
-1 *1 {Cd,Cs,Sid,Sis} 1 {2,{S,D}} 
-2 *4 {Cd,Cs,Sid,Sis} 0 {1,{S,D}}, {3,{S,D}} 
->>>>>>> d9f35296
 3 {Cd,Cs,CO,Sid,Sis} 0 {2,{S,D}}, {4,{S,D}}
 4 {Cd,Cs,CO,Sid,Sis} 0 {3,{S,D}}, {5,{S,D}}
 5 {Cd,Cs,CO,Sid,Sis} 0 {4,{S,D}}, {6,S}
