--- conflicted
+++ resolved
@@ -722,16 +722,7 @@
      *
      *		This function is primarily used to determine if a just formed
      *		rxn is equivalent to any of the rxns stored in the primary
-<<<<<<< HEAD
-     *		kinetic libraries.  The p_list1 contains all of the structures
-     *		stored in the primary kin library; these have already been
-     *		added to the core of the mechanism, thus the structure contains
-     *		reactants/products whose entries are species.  The p_list2
-     *		contains the just formed structure; this is still in the edge
-     *		of the model and thus its entries are chemgraphs.
-=======
-     *		reaction libraries.
->>>>>>> 45fa2ac4
+     *		kinetic libraries.
      **/
     public static boolean isSpeciesListEquivalentToChemGraphListAsChemGraphs(LinkedList p_list1, LinkedList p_list2) {
         if (p_list1.size() != p_list2.size()) return false;
