--- conflicted
+++ resolved
@@ -382,11 +382,7 @@
   		  k = getPrimaryKineticRate(p_structure);
   	  }
   	  if (k != null) {
-<<<<<<< HEAD
   		  k[0].setFromPrimaryKineticLibrary(true);
-  		  p_structure.setDirection(getPrimaryKineticDirection(p_structure));
-=======
-  		  k[0].setFromPrimaryReactionLibrary(true);
   		  String currentSource = k[0].getSource();
   		  if (this.direction == -1) {
   			  if (!currentSource.contains(this.reverseReactionTemplate.name))
@@ -396,8 +392,7 @@
   			  if (!currentSource.contains(this.name))
   				  k[0].setSource(this.name+": "+k[0].getSource());
   		  }
-  		  p_structure.setDirection(getPrimaryReactionDirection(p_structure));
->>>>>>> 45fa2ac4
+  		  p_structure.setDirection(getPrimaryKineticDirection(p_structure));
   		  return k;
   	  }
 		
@@ -508,10 +503,7 @@
 	  		  k = getPrimaryKineticRate(p_structure);
 	  	  }
 	  	  if (k != null) {
-<<<<<<< HEAD
 	  		  k[0].setFromPrimaryKineticLibrary(true);
-=======
-	  		  k[0].setFromPrimaryReactionLibrary(true);
 	  		  String currentSource = k[0].getSource();
 	  		  if (this.direction == -1) {
 	  			  if (!currentSource.contains(this.reverseReactionTemplate.name))
@@ -521,7 +513,6 @@
 	  			  if (!currentSource.contains(this.name))
 	  				  k[0].setSource(this.name+" "+k[0].getSource());
 	  		  }
->>>>>>> 45fa2ac4
 	  		  p_structure.setDirection(1);
 	  		  return k;
 	  	  }
@@ -633,17 +624,10 @@
    */
   private Kinetics[] getPrimaryKineticRate(Structure p_structure) {
 	  boolean equivReactants = false;
-<<<<<<< HEAD
 	  LinkedHashSet primaryKinLibrary = getPrimaryKinLibrary();
 	  Iterator iter = primaryKinLibrary.iterator();
-	  LinkedList p_reactants = p_structure.getReactantList();
-	  LinkedList p_products = p_structure.getProductList();
-=======
-	  LinkedHashSet primaryRxnLibrary = getPrimaryRxnLibrary();
-	  Iterator iter = primaryRxnLibrary.iterator();
 	  LinkedList reactants_asdefinedbyRMG = p_structure.getReactantList();
 	  LinkedList products_asdefinedbyRMG = p_structure.getProductList();
->>>>>>> 45fa2ac4
 	  while (iter.hasNext()) {
 		  Reaction rxn = (Reaction)iter.next();
 		  LinkedList reactants_asdefinedinPRL = rxn.getReactantList();
