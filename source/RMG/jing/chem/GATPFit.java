////////////////////////////////////////////////////////////////////////////////
//
//	RMG - Reaction Mechanism Generator
//
//	Copyright (c) 2002-2011 Prof. William H. Green (whgreen@mit.edu) and the
//	RMG Team (rmg_dev@mit.edu)
//
//	Permission is hereby granted, free of charge, to any person obtaining a
//	copy of this software and associated documentation files (the "Software"),
//	to deal in the Software without restriction, including without limitation
//	the rights to use, copy, modify, merge, publish, distribute, sublicense,
//	and/or sell copies of the Software, and to permit persons to whom the
//	Software is furnished to do so, subject to the following conditions:
//
//	The above copyright notice and this permission notice shall be included in
//	all copies or substantial portions of the Software.
//
//	THE SOFTWARE IS PROVIDED "AS IS", WITHOUT WARRANTY OF ANY KIND, EXPRESS OR
//	IMPLIED, INCLUDING BUT NOT LIMITED TO THE WARRANTIES OF MERCHANTABILITY,
//	FITNESS FOR A PARTICULAR PURPOSE AND NONINFRINGEMENT. IN NO EVENT SHALL THE
//	AUTHORS OR COPYRIGHT HOLDERS BE LIABLE FOR ANY CLAIM, DAMAGES OR OTHER
//	LIABILITY, WHETHER IN AN ACTION OF CONTRACT, TORT OR OTHERWISE, ARISING
//	FROM, OUT OF OR IN CONNECTION WITH THE SOFTWARE OR THE USE OR OTHER
//	DEALINGS IN THE SOFTWARE.
//
////////////////////////////////////////////////////////////////////////////////

package jing.chem;

import java.io.BufferedReader;
import java.io.File;
import java.io.FileReader;
import java.io.FileWriter;
import java.io.IOException;
import jing.mathTool.MathTool;

import java.io.*;
import jing.chem.*;
import java.util.*;
import jing.param.*;
import jing.chemUtil.*;
import jing.mathTool.*;
import jing.chemUtil.*;
import jing.chemParser.*;
import jing.rxnSys.Logger;
/**
 * Contains methods used to interact with GATPFit.
 */
public class GATPFit {

    private static Process GATPFit; 
    private static BufferedReader errorStream, dataOutput; 
    private static PrintWriter commandInput; 

    static {
      try {
		    String workingDirectory = System.getProperty("RMG.workingDirectory");
        String[] command = {workingDirectory +  "/bin/GATPFit.exe"};
        File runningDir = new File("GATPFit");
        GATPFit = Runtime.getRuntime().exec(command, null, runningDir);
        errorStream = new BufferedReader(new InputStreamReader(GATPFit.getErrorStream()));
        commandInput = new PrintWriter(GATPFit.getOutputStream(), true);
        BufferedInputStream in = new BufferedInputStream(GATPFit.getInputStream());
        dataOutput = new BufferedReader(new InputStreamReader(in));

        Runtime.getRuntime().addShutdownHook(new Thread() {
          public void run() {
            GATPFit.destroy(); 
          }
        } ); 

        Thread Terr = new Thread(new Runnable(){
          public void run(){
            try {
              String errline = errorStream.readLine();
              if (errline!=null){
                String error_message="GATPFit Error: ";
                while (errline!=null){
                  error_message+=errline;
                  errline=errorStream.readLine();
                }
                throw new GATPFitException(error_message);
              }
            } catch (Exception e){
              Logger.logStackTrace(e); 
              throw new GATPFitException(e.toString()); 
            }
          }
        } );
        Terr.start(); 
      } catch (Exception e) {
        Logger.logStackTrace(e);
        String ls = System.getProperty("line.separator");
        String err = "Error running GATPFit" + ls;
        err += e.toString();
        throw new GATPFitException(err);
      }
    }


    private static NASAThermoData callGATPFit(Species species, String p_directory) {

        NASAThermoData nasaThermoData = null;

        if (p_directory == null) throw new NullPointerException("No direcotry specified to run GATPFit in.");

        // Construct GATPFit input
        // write species name
        String ls = System.getProperty("line.separator");
        StringBuilder result = new StringBuilder(1024);
		result.append( "SPEC " + species.getChemkinName() + ls );

        // write the element
        ChemGraph cg = species.getChemGraph();
        int Hn = cg.getHydrogenNumber();
        int Cn = cg.getCarbonNumber();
        int On = cg.getOxygenNumber();
        int Sin = cg.getSiliconNumber();
        int Sn = cg.getSulfurNumber();
        int Cln = cg.getChlorineNumber();

        int numUniqueElements = 0;
        if (Hn > 0) ++numUniqueElements;
        if (Cn > 0) ++numUniqueElements;
        if (On > 0) ++numUniqueElements;
        if (Sin > 0) ++numUniqueElements;
        if (Sn > 0) ++numUniqueElements;
        if (Cln > 0) ++numUniqueElements;

// GATPFit.exe requires at least two elements but no more than five
//        if (numUniqueElements > 4) {
//        	System.err.println("Species contains more than four unique elements.");
//        }

		result.append( "ELEM C " + MathTool.formatInteger(Cn,3,"L") + ls );
		result.append( "ELEM H " + MathTool.formatInteger(Hn,3,"L") + ls );
        if (On>0)  result.append( "ELEM O " + MathTool.formatInteger(On,3,"L") + ls );
        if (Sin>0) result.append( "ELEM Si " + MathTool.formatInteger(Sin,3,"L") + ls );
        if (Sn>0)  result.append( "ELEM S " + MathTool.formatInteger(Sn,3,"L") + ls );
        if (Cln>0) result.append( "ELEM Cl " + MathTool.formatInteger(Cln,3,"L") + ls );

        // write H and S at 298
        ThermoData td = species.getThermoData();
		result.append( "H298 " + Double.toString(td.getH298()) + "\n" );
		result.append( "S298 " + Double.toString(td.getS298()) + "\n" );
		result.append( "DLTH " + Double.toString(td.getH298()) + "\n" );
		result.append( "MWEI " + Double.toString(species.getMolecularWeight()) + "\n" );
		
		//result.append( "H298 " + MathTool.formatDouble(td.getH298(), 10, 2).trim() + ls );
        //result.append( "S298 " + MathTool.formatDouble(td.getS298(), 10, 2).trim() + ls );
        //result.append( "DLTH " + MathTool.formatDouble(td.getH298(), 10, 2).trim() + ls );
        // write MW, temperature, ouput format, etc
        //result.append( "MWEI " + MathTool.formatDouble(species.getMolecularWeight(), 6, 1).trim() + ls );
        result.append( "TEMP 1000.0" + ls );
		//note:the TMIN and TMAX values below only affect the valid range in the CHEMKIN output file;
		// the points used to deteremine the NASA-to-Wilhoit fit are determined independently inside the GATPFit fortran code.
		// Too large a range causes problems fitting the transport data when pre-processing in CHEMKIN.
		// (see https://github.com/GreenGroup/RMG-Java/issues/issue/18)
		result.append( "TMIN 250.0"+ls );
		result.append( "TMAX 5000.0" + ls );
        result.append( "CHEM" + ls );
        result.append( "TEM2 2000.0" + ls );
		if (species.getChemGraph().isLinear())  result.append( "LINEAR" + ls );
		else result.append( "NONLINEAR" + ls );
        result.append( String.valueOf(cg.getAtomNumber()) + ls );
        result.append( String.valueOf(species.getInternalRotor()) + ls );
		result.append( "TECP 300 " + Double.toString(td.Cp300) + "\n" );
		result.append( "TECP 400 " + Double.toString(td.Cp400) + "\n" );
		result.append( "TECP 500 " + Double.toString(td.Cp500) + "\n" );
		result.append( "TECP 600 " + Double.toString(td.Cp600) + "\n" );
		result.append( "TECP 800 " + Double.toString(td.Cp800) + "\n" );
		result.append( "TECP 1000 " + Double.toString(td.Cp1000) + "\n" );
		result.append( "TECP 1500 " + Double.toString(td.Cp1500) + "\n" );
		
		//result.append( "TECP 300 " + MathTool.formatDouble(td.Cp300,10,2).trim() + ls );
		//result.append( "TECP 400 " + MathTool.formatDouble(td.Cp400,10,2).trim() + ls );
		//result.append( "TECP 500 " + MathTool.formatDouble(td.Cp500,10,2).trim() + ls );
		//result.append( "TECP 600 " + MathTool.formatDouble(td.Cp600,10,2).trim() + ls );
		//result.append( "TECP 800 " + MathTool.formatDouble(td.Cp800,10,2).trim() + ls );
		//result.append( "TECP 1000 " + MathTool.formatDouble(td.Cp1000,10,2).trim() +ls );
		//result.append( "TECP 1500 " + MathTool.formatDouble(td.Cp1500,10,2).trim() + ls );
		result.append( "END" + ls );

        // finished writing text for input file, now save result to INPUT.txt
        String GATPFit_input_name = null;
        File GATPFit_input = null;

        // call GATPFit
<<<<<<< HEAD
        final StringBuilder inputString = result; 
        boolean error = false;
        try {
            //Logger.info(String.format(inputString.toString()));
            Thread Tin = new Thread(new Runnable(){
                public void run(){
                    commandInput.write(inputString.toString()); 
                    commandInput.flush(); 
                }
            } );
            Tin.start(); 
=======
        final String inputString = result.toString(); 
        boolean error = false;
        try {
        	commandInput.println(inputString);
            commandInput.flush();
            if (commandInput.checkError()) throw new GATPFitException("Error writing input to GATPFit buffer");
>>>>>>> e83d2138
            
            String line = dataOutput.readLine();
            if (line==null) {
                throw new GATPFitException("no output from GATPFit");
            }
            line = dataOutput.readLine(); // skip first line (just says "The Chemkin polynomical coefficients calculated:")
            String nasaString = "";
            while ( (line != null) && !(line.contains("GATPFIT_HAS_FINISHED_ONE_INPUT"))) {
                nasaString += line + System.getProperty("line.separator");
                line = dataOutput.readLine();
            }
            //Logger.info(String.format("GATP string read: " + nasaString));
            nasaThermoData = new NASAThermoData(nasaString);
        }
        catch (Exception e) {
            Logger.logStackTrace(e);
            String err = "Error running GATPFit" + ls;
            err += e.toString();
            GATPFit_input_name = "GATPFit/INPUT.txt";
            err += ls + "To help diagnosis, writing GATPFit input to file "+GATPFit_input_name+ls;
            try {
                GATPFit_input = new File(GATPFit_input_name);
                FileWriter fw = new FileWriter(GATPFit_input);
                fw.write(inputString);
                fw.close();
            }
            catch (IOException e2) {
                err+= "Couldn't write to file "+ GATPFit_input_name + ls;
                err += e2.toString();
            }
            throw new GATPFitException(err);
        }

		/*
		// temporarily save all GATPFit files for debugging purposes
		GATPFit_input_name = "GATPFit/INPUT."+species.getChemkinName()+".txt";
		GATPFit_input = new File(GATPFit_input_name);
		try {
			FileWriter fw = new FileWriter(GATPFit_input);
			fw.write(inputString);
			fw.close();		
		}
		catch (IOException e2) {
			String err = "Couldn't write to file "+ GATPFit_input_name + ls;
			err += e2.toString();
			throw new GATPFitException(err);
		}
		 */

        return nasaThermoData;
    }
	
	
    public static NASAThermoData generateNASAThermoData(Species species) {
        // get working directory
        String dir = System.getProperty("RMG.workingDirectory");
        NASAThermoData nasaThermoData = null;
        try {
        	// prepare GATPFit input file and execute system call
            nasaThermoData = callGATPFit(species, dir);
        }
        catch (GATPFitException e) {
        	throw new NASAFittingException("Error in running GATPFit: " + e.toString());
        }
		
		return nasaThermoData;
    }
	
}<|MERGE_RESOLUTION|>--- conflicted
+++ resolved
@@ -186,26 +186,12 @@
         File GATPFit_input = null;
 
         // call GATPFit
-<<<<<<< HEAD
-        final StringBuilder inputString = result; 
-        boolean error = false;
-        try {
-            //Logger.info(String.format(inputString.toString()));
-            Thread Tin = new Thread(new Runnable(){
-                public void run(){
-                    commandInput.write(inputString.toString()); 
-                    commandInput.flush(); 
-                }
-            } );
-            Tin.start(); 
-=======
         final String inputString = result.toString(); 
         boolean error = false;
         try {
         	commandInput.println(inputString);
             commandInput.flush();
             if (commandInput.checkError()) throw new GATPFitException("Error writing input to GATPFit buffer");
->>>>>>> e83d2138
             
             String line = dataOutput.readLine();
             if (line==null) {
